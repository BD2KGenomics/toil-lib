--- conflicted
+++ resolved
@@ -235,13 +235,8 @@
                parameters=command,
                tool='quay.io/biocontainers/samblaster:0.1.24--0')
     end_time = time.time()
-<<<<<<< HEAD
-    _log_runtime(job, start_time, end_time, "SAMBLASTER")
+    log_runtime(job, start_time, end_time, "SAMBLASTER")
     return job.fileStore.writeGlobalFile(os.path.join(work_dir, 'output.sam'))
-=======
-    log_runtime(job, start_time, end_time, "SAMBLASTER")
-    return job.fileStore.writeGlobalFile(os.path.join(work_dir, 'output.bam'))
->>>>>>> e1f5bf6b
 
 
 def run_picard_create_sequence_dictionary(job, ref_id):
